--- conflicted
+++ resolved
@@ -2,20 +2,14 @@
 import binascii
 import json
 import logging
-<<<<<<< HEAD
-import asyncio
-from base64 import b64decode, b64encode
-=======
->>>>>>> 10d1922d
 import re
-import sys
 from base64 import b64decode, b64encode
 from hashlib import md5
 from typing import Any, Dict, List, Optional
 
 import httpx
 
-from .PikpakException import PikpakException
+from .PikpakException import PikpakException, PikpakRetryException
 from .enums import DownloadStatus
 from .utils import (
     CLIENT_ID,
@@ -26,14 +20,6 @@
     captcha_sign,
     get_timestamp,
 )
-<<<<<<< HEAD
-import httpx
-
-
-from .PikpakException import PikpakException, PikpakRetryException
-from .enums import DownloadStatus
-=======
->>>>>>> 10d1922d
 
 
 class PikPakApi:
